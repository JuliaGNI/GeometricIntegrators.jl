--- conflicted
+++ resolved
@@ -25,13 +25,8 @@
 SharedArrays = "1a1011a3-84de-559e-8e89-a11a2f7dc383"
 
 [compat]
-<<<<<<< HEAD
 DecFP = "^0.4.9, 1.0"
-Documenter = "0.23, 0.24"
-=======
-DecFP = "^0.4.9"
 Documenter = "0.23, 0.24, 0.25"
->>>>>>> f329e0ee
 FastGaussQuadrature = "0.4"
 FastTransforms = "0.6, 0.8, 0.9"
 ForwardDiff = "0.10"
