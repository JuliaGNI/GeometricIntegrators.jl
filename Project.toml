--- conflicted
+++ resolved
@@ -31,11 +31,7 @@
 Documenter = "0.23, 0.24, 0.25, 0.26, 0.27"
 ForwardDiff = "0.10"
 GenericLinearAlgebra = "0.2"
-<<<<<<< HEAD
-GeometricBase = "0.2"
-=======
 GeometricBase = "^0.2.1"
->>>>>>> 3f787cc6
 GeometricEquations = "0.2"
 HDF5 = "0.14, 0.15"
 NLsolve = "4"
