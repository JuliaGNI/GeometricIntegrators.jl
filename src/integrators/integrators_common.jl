
# general helper functions for integrators.

_default_solver() = SimpleSolvers.NewtonSolver

"""
Create nonlinear solver object for a system of `N` equations with data type `DT`.
The function ``f(x)=0`` to be solved for is determined by a julia function
`function_stages!(x, b, params)`, where `x` is the current solution and `b` is
the output vector, s.th. ``b = f(x)``. `params` are a set of parameters depending
on the equation and integrator that is used.
The solver type is obtained from the config dictionary (`:nls_solver`).
"""
function create_nonlinear_solver(DT, N, params, caches, solver::Type{<:NonlinearSolver}=_default_solver(), F::Function=function_stages!)
    # create solution vector for nonlinear solver
    x = zeros(DT, N)

    # create wrapper function f!(x,b) that calls `F(x, b, params)`
    # with the appropriate `params`
    f! = (b,x) -> F(x, b, params, caches)

    # create nonlinear solver with solver type obtained from config dictionary
    solver(x, zero(x), f!; linesearch = Backtracking(), config = Options(min_iterations = 1, x_abstol = 8eps(), f_abstol = 8eps()))
end

function create_nonlinear_solver(DT, N, params, caches, i::Int, solver::Type{<:NonlinearSolver}=_default_solver(), F::Function=function_stages!)
    # create solution vector for nonlinear solver
    x = zeros(DT, N)

    # create wrapper function f(x,b) that calls `F(x, b, params)`
    # with the appropriate `params`
    f! = (b,x) -> F(x, b, params, caches, i)

    # create nonlinear solver with solver type obtained from config dictionary
    solver(x, zero(x), f!; linesearch = Backtracking(), config = Options(min_iterations = 1, x_abstol = 8eps(), f_abstol = 8eps()))
end

function create_nonlinear_solver_with_jacobian(DT, N, params, caches, solver::Type{<:NonlinearSolver}=_default_solver(), F=function_stages!, J=jacobian!)
    # create solution vector for nonlinear solver
    x = zeros(DT, N)

    # create wrapper function f!(x,b) that calls `F(x, b, params)`
    # with the appropriate `params`
    f! = (b,x) -> F(x, b, params, caches)

    # create wrapper function j!(x,df) that calls `J(x, df, params)`
    # with the appropriate `params`
    j! = (df,x) -> J(x, df, caches[DT], params)

    # create nonlinear solver with solver type obtained from config dictionary
    solver(x, zero(x), f!; J! = j!, linesearch = Backtracking(), config = Options(min_iterations = 1, x_abstol = 8eps(), f_abstol = 8eps()))
end


<<<<<<< HEAD
=======
"""
Create a vector of S solution vectors of type DT to store the solution of S
internal stages for a problem with `D` dimensions.
"""
function create_internal_stage_vector(DT, D, S)
    [zeros(DT,D) for i in 1:S]
end


"""
Create a vector of S solution matrices of type DT to store the solution of S
internal stages for a problem with `DxM` dimensions.
"""
function create_internal_stage_matrix(DT, D, M, S)
    [zeros(DT,D,M) for i in 1:S]
end


"""
Create a vector of S+1 solution vectors of type DT to store the solution of S
internal stages and the solution of the previous timestep for a problem with `D`
    dimensions.
"""
function create_internal_stage_vector_with_zero(DT, D, S)
    a = OffsetArray{Vector{DT}}(undef, 0:S)

    for i in 0:S
        a[i] = zeros(DT,D)
    end

    return a
end


"""
Create a vector of (S,M+1) solution vectors of type DT to store the solution of S
internal stages and M random processes for a problem with `D` dimensions.
"""
function create_internal_stage_vector_with_zero(DT, D, M, S)
    a = OffsetArray{Vector{DT}}(undef, 0:M, 1:S)

    for i in 0:M
        for j in 1:S
            a[i,j] = zeros(DT,D)
        end
    end

    return a
end


function update_solution!(x::Vector{T}, xₑᵣᵣ::Vector{T}, ẋ::Matrix{T}, b::AbstractVector, Δt) where {T}
    @assert length(x) == length(xₑᵣᵣ)
    @assert length(x) == size(ẋ, 1)
    @assert length(b) == size(ẋ, 2)

    for k in axes(ẋ, 1)
        for i in axes(ẋ, 2)
            x[k], xₑᵣᵣ[k] = compensated_summation(Δt * b[i] * ẋ[k,i], x[k], xₑᵣᵣ[k])
        end
    end
end

function update_solution!(x::Vector{T}, xₑᵣᵣ::Vector{T}, ẋ::Vector{Vector{T}}, b::AbstractVector, Δt) where {T}
    @assert length(b) == length(ẋ)
    @assert length(x) == length(ẋ[1])
    @assert length(x) == length(xₑᵣᵣ)

    for i in eachindex(ẋ)
        for k in eachindex(ẋ[i])
            x[k], xₑᵣᵣ[k] = compensated_summation(Δt * b[i] * ẋ[i][k], x[k], xₑᵣᵣ[k])
        end
    end
end

function update_solution!(x::SolutionVector{T}, ẋ::Matrix{T}, b::AbstractVector, Δt) where {T}
    @assert length(x) == size(ẋ, 1)
    @assert length(b) == size(ẋ, 2)

    local Δx::eltype(x)

    for k in axes(ẋ, 1)
        Δx = 0
        for i in axes(ẋ, 2)
            Δx += b[i] * ẋ[k,i]
        end
        x[k] += Δt * Δx
    end
end


function update_solution!(x::SolutionVector{T}, ẋ::Vector{Vector{T}}, b::AbstractVector, Δt) where {T}
    @assert length(b) == length(ẋ)
    @assert length(x) == length(ẋ[1])

    local Δx::T

    for k in eachindex(x)
        Δx = 0
        for i in eachindex(ẋ)
            Δx += b[i] * ẋ[i][k]
        end
        x[k] += Δt * Δx
    end
end

function update_solution!(x::Vector{T}, xₑᵣᵣ::Vector{T}, ẋ::Union{Matrix{T},Vector{Vector{T}}}, b::AbstractVector, b̂::AbstractVector, Δt) where {T}
    update_solution!(x, xₑᵣᵣ, ẋ, b, Δt)
    update_solution!(x, xₑᵣᵣ, ẋ, b̂, Δt)
end

function update_solution!(x::SolutionVector{T}, ẋ::Union{Matrix{T},Vector{Vector{T}}}, b::AbstractVector, b̂::AbstractVector, Δt) where {T}
    update_solution!(x, ẋ, b, Δt)
    update_solution!(x, ẋ, b̂, Δt)
end

function update_multiplier!(λ::SolutionVector{T}, Λ::Vector{Vector{T}}, b::AbstractVector) where {T}
    for Λᵢ in Λ
        @assert length(λ) == length(Λᵢ)
    end
    local t::T
    @inbounds for i in eachindex(λ)
        t = zero(T)
        for j in eachindex(b,Λ)
            t += b[j] * Λ[j][i]
        end
        λ[i] = t
    end
    nothing
end


>>>>>>> 13f12dc0
function cut_periodic_solution!(x::SolutionVector{T}, periodicity::AbstractVector{T}) where {T}
    @assert length(x) == length(periodicity)

    for k in eachindex(x, periodicity)
        if periodicity[k] ≠ 0
            while x[k] < 0
                x[k] += periodicity[k]
            end
            while x[k] ≥ periodicity[k]
                x[k] -= periodicity[k]
            end
        end
    end
end

function cut_periodic_solution!(x::SolutionVector{T}, periodicity::AbstractVector{T}, shift::AbstractVector{T}) where {T}
    @assert length(x) == length(periodicity)
    shift .= 0
    for k in eachindex(x, periodicity, shift)
        if periodicity[k] ≠ 0
            while x[k] + shift[k] < 0
                shift[k] += periodicity[k]
            end
            while x[k] + shift[k] ≥ periodicity[k]
                shift[k] -= periodicity[k]
            end
        end
    end
end<|MERGE_RESOLUTION|>--- conflicted
+++ resolved
@@ -52,8 +52,6 @@
 end
 
 
-<<<<<<< HEAD
-=======
 """
 Create a vector of S solution vectors of type DT to store the solution of S
 internal stages for a problem with `D` dimensions.
@@ -183,36 +181,4 @@
         λ[i] = t
     end
     nothing
-end
-
-
->>>>>>> 13f12dc0
-function cut_periodic_solution!(x::SolutionVector{T}, periodicity::AbstractVector{T}) where {T}
-    @assert length(x) == length(periodicity)
-
-    for k in eachindex(x, periodicity)
-        if periodicity[k] ≠ 0
-            while x[k] < 0
-                x[k] += periodicity[k]
-            end
-            while x[k] ≥ periodicity[k]
-                x[k] -= periodicity[k]
-            end
-        end
-    end
-end
-
-function cut_periodic_solution!(x::SolutionVector{T}, periodicity::AbstractVector{T}, shift::AbstractVector{T}) where {T}
-    @assert length(x) == length(periodicity)
-    shift .= 0
-    for k in eachindex(x, periodicity, shift)
-        if periodicity[k] ≠ 0
-            while x[k] + shift[k] < 0
-                shift[k] += periodicity[k]
-            end
-            while x[k] + shift[k] ≥ periodicity[k]
-                shift[k] -= periodicity[k]
-            end
-        end
-    end
 end