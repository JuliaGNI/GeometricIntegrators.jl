
# general helper functions for integrators.

"""
Create nonlinear solver object for a system of `N` equations with data type `DT`.
The function ``f(x)=0`` to be solved for is determined by a julia function
`function_stages!(x, b, params)`, where `x` is the current solution and `b` is
the output vector, s.th. ``b = f(x)``. `params` are a set of parameters depending
on the equation and integrator that is used.
The solver type is obtained from the config dictionary (`:nls_solver`).
"""
function create_nonlinear_solver(DT, N, params)
    # create solution vector for nonlinear solver
    x = zeros(DT, N)

    # create wrapper function f(x,b) that calls `function_stages!(x, b, params)`
    # with the appropriate `params`
    f = (x,b) -> function_stages!(x, b, params)

    # create nonlinear solver with solver type obtained from config dictionary
    s = get_config(:nls_solver)(x, f)
end


"""
Create a solution vector of type `TwicePrecision{DT}` for a problem with `D` dimensions
and `M` independent initial conditions.
"""
function create_solution_vector(DT, D, M)
    x = Array{Vector{TwicePrecision{DT}}}(undef, M)

    for i in 1:M
        x[i] = zeros(TwicePrecision{DT}, D)
    end

    return x
end


"""
<<<<<<< HEAD
Create a solution vector of type `Double{DT}` for a problem with `D` dimensions,
`NS' sample paths, and `NI` independent initial conditions.
"""
function create_solution_vector_double_double(DT, D, NS, NI)
    x = Array{Vector{Double{DT}}}(NS,NI)

    for i in 1:NS
        for j in 1:NI
            x[i,j] = zeros(Double{DT}, D)
        end
    end

    return x
end


=======
Create a vector of S solution vectors of type DT to store the solution of S
internal stages for a problem with `D` dimensions.
"""
function create_internal_stage_vector(DT, D, S)
    a = Array{Vector{DT}}(undef, S)

    for i in 1:S
        a[i] = zeros(DT,D)
    end

    return a
end


"""
Create a vector of S+1 solution vectors of type DT to store the solution of S
internal stages and the solution of the previous timestep for a problem with `D`
    dimensions.
"""
function create_internal_stage_vector_with_zero(DT, D, S)
    a = OffsetArray{Vector{DT}}(undef, 0:S)

    for i in 0:S
        a[i] = zeros(DT,D)
    end

    return a
end



>>>>>>> dfd682bf
function check_solution_dimension_asserts(sol::Solution, m::Int, n::Int)
    @assert m ≥ 1
    @assert m ≤ sol.ni

    @assert n ≥ 1
    @assert n ≤ sol.ntime
end


function update_solution!(x::Vector{T}, xₑᵣᵣ::Vector{T}, ẋ::Matrix{T}, b::Vector{T}, Δt::T) where {T}
    @assert length(x) == length(xₑᵣᵣ)
    @assert length(x) == size(ẋ, 1)
    @assert length(b) == size(ẋ, 2)

    for k in axes(ẋ, 1)
        for i in axes(ẋ, 2)
            x[k], xₑᵣᵣ[k] = compensated_summation(Δt * b[i] * ẋ[k,i], x[k], xₑᵣᵣ[k])
        end
    end
end

function update_solution!(x::Vector{T}, xₑᵣᵣ::Vector{T}, ẋ::Vector{Vector{T}}, b::Vector{T}, Δt::T) where {T}
    @assert length(b) == length(ẋ)
    @assert length(x) == length(ẋ[1])
    @assert length(x) == length(xₑᵣᵣ)

    for i in axes(ẋ)
        for k in axes(ẋ[i])
            x[k], xₑᵣᵣ[k] = compensated_summation(Δt * b[i] * ẋ[i][k], x[k], xₑᵣᵣ[k])
        end
    end
end

function update_solution!(x::Union{Vector{T}, Vector{TwicePrecision{T}}}, ẋ::Matrix{T}, b::Vector{T}, Δt::T) where {T}
    @assert length(x) == size(ẋ, 1)
    @assert length(b) == size(ẋ, 2)

    local Δx::eltype(x)

    for k in axes(ẋ, 1)
        Δx = 0
        for i in axes(ẋ, 2)
            Δx += b[i] * ẋ[k,i]
        end
        x[k] += Δt * Δx
    end
end

<<<<<<< HEAD

# For stochastic Runge-Kutta methods (SFIRK and WFIRK)
# x - the solution vector to be updated
# Vx - the matrix containing the drift vector evaluated at the internal stages v(Q_i) (SFIRK) or v(Q0_i) (WFIRK)
# Bx - the array containing the diffusion matrix evaluated at the internal stages B(Q_i) (SFIRK) or B(Q1^(l)_i) (WFIRK)
# bdrift - the Runge-Kutta coefficients for the drift part
# bdiff - the Runge-Kutta coefficients for the diffusion part
# Δt - the time step
# ΔW - the increments of the Brownian motion (SFIRK) or the increments represented by the random variables \hat I^(k) (WFIRK)
function update_solution!(x::Union{Vector{T}, Vector{Double{T}}}, Vx::Matrix{T}, Bx::Array{T,3}, bdrift::Vector{T}, bdiff::Vector{T}, Δt::T, ΔW::Vector{T}) where {T}
    @assert length(x) == size(Vx, 1) == size(Bx, 1)
    @assert length(bdrift) == length(bdiff) == size(Vx, 2) == size(Bx, 3)
    @assert length(ΔW)== size(Bx, 2)

    local Δx::eltype(x)

    # Contribution from the drift part
    for k in indices(Vx, 1)
        Δx = 0.
        for i in indices(Vx, 2)
            Δx += bdrift[i] * Vx[k,i]
        end
        x[k] += Δt * Δx
    end

    local Δy = zeros(eltype(x), length(ΔW))

    # Contribution from the diffusion part
    for k in indices(Bx, 1)
        Δy .= zeros(eltype(x), length(ΔW))
        for i in indices(Bx, 3)
            Δy += bdiff[i] * Bx[k,:,i]
        end
        x[k] += dot(Δy,ΔW)
    end
end


# For stochastic Runge-Kutta methods
# x - the solution vector to be updated
# Vx - the matrix containing the drift vector evaluated at the internal stages v(Q_i)
# Bx - the array containing the diffusion matrix evaluated at the internal stages B(Q_i)
# bdrift - the Runge-Kutta coefficients for the drift part
# bdiff - the Runge-Kutta coefficients for the ΔW terms of the diffusion part
# bdiff2- the Runge-Kutta coefficients for the ΔZ terms of the diffusion part
# Δt - the time step
# ΔW - the increments of the Brownian motion
# ΔZ - the integrals of the increments of the Brownian motion
function update_solution!(x::Union{Vector{T}, Vector{Double{T}}}, Vx::Matrix{T}, Bx::Array{T,3}, bdrift::Vector{T}, bdiff::Vector{T}, bdiff2::Vector{T}, Δt::T, ΔW::Vector{T}, ΔZ::Vector{T}) where {T}
    @assert length(x) == size(Vx, 1) == size(Bx, 1)
    @assert length(bdrift) == length(bdiff) == length(bdiff2) == size(Vx, 2) == size(Bx, 3)
    @assert length(ΔW) == length(ΔZ) == size(Bx, 2)

    local Δx::eltype(x)

    # Contribution from the drift part
    for k in indices(Vx, 1)
        Δx = 0.
        for i in indices(Vx, 2)
            Δx += bdrift[i] * Vx[k,i]
        end
        x[k] += Δt * Δx
    end

    local Δy = zeros(eltype(x), length(ΔW))

    # Contribution from the diffusion part (ΔW terms)
    for k in indices(Bx, 1)
        Δy .= zeros(eltype(x), length(ΔW))
        for i in indices(Bx, 3)
            Δy += bdiff[i] * Bx[k,:,i]
        end
        x[k] += dot(Δy,ΔW)
    end

    # Contribution from the diffusion part (ΔZ terms)
    for k in indices(Bx, 1)
        Δy .= zeros(eltype(x), length(ΔW))
        for i in indices(Bx, 3)
            Δy += bdiff2[i] * Bx[k,:,i]
        end
        x[k] += dot(Δy,ΔZ)/Δt
    end
end


# For stochastic partitioned Runge-Kutta methods
# q, p - the solution vector to be updated
# Vqp, Fqp - the matrix containing the drift vectors evaluated at the internal stages v(Q_i), f(Q_i)
# Bqp, Gqp - the array containing the diffusion matrices evaluated at the internal stages B(Q_i), G(Q_i)
# bqdrift, bpdrift - the Runge-Kutta coefficients for the drift parts of the q and p equations
# bqdiff, bpdiff - the Runge-Kutta coefficients for the diffusion parts of the q and p equations
# Δt - the time step
# ΔW - the increments of the Brownian motion
function update_solution!(q::Union{Vector{T}, Vector{Double{T}}}, p::Union{Vector{T}, Vector{Double{T}}}, Vqp::Matrix{T}, Fqp::Matrix{T}, Bqp::Array{T,3}, Gqp::Array{T,3}, bqdrift::Vector{T}, bqdiff::Vector{T}, bpdrift::Vector{T}, bpdiff::Vector{T}, Δt::T, ΔW::Vector{T}) where {T}
    @assert length(q) == length(p) == size(Vqp, 1) == size(Fqp, 1) == size(Bqp, 1) == size(Gqp, 1)
    @assert length(bqdrift) == length(bqdiff) == length(bpdrift) == length(bpdiff) == size(Vqp, 2) == size(Fqp, 2) == size(Bqp, 3) == size(Gqp, 3)
    @assert length(ΔW) == size(Bqp, 2) == size(Gqp, 2)

    local Δq::eltype(q)
    local Δp::eltype(p)

    # Contribution from the drift part
    for k in indices(Vqp, 1)
        Δq = 0.
        Δp = 0.
        for i in indices(Vqp, 2)
            Δq += bqdrift[i] * Vqp[k,i]
            Δp += bpdrift[i] * Fqp[k,i]
        end
        q[k] += Δt * Δq
        p[k] += Δt * Δp
    end

    local Δy = zeros(eltype(q), length(ΔW))
    local Δz = zeros(eltype(p), length(ΔW))

    # Contribution from the diffusion part
    for k in indices(Bqp, 1)
        Δy .= zeros(eltype(q), length(ΔW))
        Δz .= zeros(eltype(p), length(ΔW))

        for i in indices(Bqp, 3)
            Δy += bqdiff[i] * Bqp[k,:,i]
            Δz += bpdiff[i] * Gqp[k,:,i]
        end

        q[k] += dot(Δy,ΔW)
        p[k] += dot(Δz,ΔW)
    end
end


# For stochastic split partitioned Runge-Kutta methods
# q, p - the solution vector to be updated
# Vqp, Fqp1, Fqp2 - the matrix containing the drift vectors evaluated at the internal stages v(Q_i), fi(Q_i)
# Bqp, Gqp1, Gqp2 - the array containing the diffusion matrices evaluated at the internal stages B(Q_i), Gi(Q_i)
# bqdrift, bpdrift1, bpdrift2 - the Runge-Kutta coefficients for the drift parts of the q and p equations
# bqdiff, bpdiff1, bpdiff2 - the Runge-Kutta coefficients for the diffusion parts of the q and p equations
# Δt - the time step
# ΔW - the increments of the Brownian motion
function update_solution!(q::Union{Vector{T}, Vector{Double{T}}}, p::Union{Vector{T}, Vector{Double{T}}},
                            Vqp::Matrix{T}, Fqp1::Matrix{T}, Fqp2::Matrix{T},
                            Bqp::Array{T,3}, Gqp1::Array{T,3}, Gqp2::Array{T,3},
                            bqdrift::Vector{T}, bqdiff::Vector{T},
                            bpdrift1::Vector{T}, bpdrift2::Vector{T},
                            bpdiff1::Vector{T}, bpdiff2::Vector{T},
                            Δt::T, ΔW::Vector{T}) where {T}
   @assert length(q) == length(p) == size(Vqp, 1) == size(Fqp1, 1) == size(Fqp2, 1) == size(Bqp, 1) == size(Gqp1, 1) == size(Gqp2, 1)
   @assert length(bqdrift) == length(bqdiff) == length(bpdrift1) == length(bpdrift2) == length(bpdiff1) == length(bpdiff2) == size(Vqp, 2) == size(Fqp1, 2) == size(Fqp2, 2) == size(Bqp, 3) == size(Gqp1, 3) == size(Gqp2, 3)
   @assert length(ΔW) == size(Bqp, 2) == size(Gqp1, 2) == size(Gqp2, 2)

   local Δq::eltype(q)
   local Δp::eltype(p)

   # Contribution from the drift part
   for k in indices(Vqp, 1)
       Δq = 0.
       Δp = 0.
       for i in indices(Vqp, 2)
           Δq += bqdrift[i] * Vqp[k,i]
           Δp += bpdrift1[i] * Fqp1[k,i] + bpdrift2[i] * Fqp2[k,i]
       end
       q[k] += Δt * Δq
       p[k] += Δt * Δp
   end

   local Δy = zeros(eltype(q), length(ΔW))
   local Δz = zeros(eltype(p), length(ΔW))

   # Contribution from the diffusion part
   for k in indices(Bqp, 1)
       Δy .= zeros(eltype(q), length(ΔW))
       Δz .= zeros(eltype(p), length(ΔW))

       for i in indices(Bqp, 3)
           Δy += bqdiff[i] * Bqp[k,:,i]
           Δz += bpdiff1[i] * Gqp1[k,:,i] + bpdiff2[i] * Gqp2[k,:,i]
       end

       q[k] += dot(Δy,ΔW)
       p[k] += dot(Δz,ΔW)
   end
end


# For weak Runge-Kutta methods WERK
# x - the solution vector to be updated
# Vx - the matrix containing the drift vector evaluated at the internal stages v(Q_i)
# Bx1 - the array containing the diffusion matrix evaluated at the internal stages H^(l)_i, such that Bx1[:,l,i] is evaluated at H^(l)_i
# Bx2 - the array containing the diffusion matrix evaluated at the internal stages \hat H^(l)_i, such that Bx2[:,l,i] is evaluated at \hat H^(l)_i
# alpha - the Runge-Kutta coefficients for the drift part
# beta1 - the Runge-Kutta coefficients for the diffusion term with the random increments
# beta2 - the Runge-Kutta coefficients for the second diffusion term
# Δt - the time step
# ΔW - the increments of the Brownian motion represented by the random variables \hat I^(k)
function update_solution!(x::Union{Vector{T}, Vector{Double{T}}}, Vx::Matrix{T}, Bx1::Array{T,3}, Bx2::Array{T,3}, alpha::Vector{T}, beta1::Vector{T}, beta2::Vector{T}, Δt::T, ΔW::Vector{T}) where {T}
    @assert length(x) == size(Vx, 1) == size(Bx1, 1) == size(Bx2, 1)
    @assert length(alpha) == length(beta1) == length(beta2) == size(Vx, 2) == size(Bx1, 3) == size(Bx2, 3)
    @assert length(ΔW)== size(Bx1, 2) == size(Bx2, 2)

    local Δx::eltype(x)

    # Contribution from the drift part
    for k in indices(Vx, 1)
        Δx = 0.
        for i in indices(Vx, 2)
            Δx += alpha[i] * Vx[k,i]
        end
        x[k] += Δt * Δx
    end

    local Δy = zeros(eltype(x), length(ΔW))

    # Contribution from the diffusion term with the random variables I^(k)_i
    for k in indices(Bx1, 1)
        Δy .= zeros(eltype(x), length(ΔW))
        for i in indices(Bx1, 3)
            Δy += beta1[i] * Bx1[k,:,i]
        end
        x[k] += dot(Δy,ΔW)
    end

    # Contribution from the second diffusion term
    for k in indices(Bx2, 1)
        Δx= 0.
        for l in indices(Bx2, 2)
            for i in indices(Bx2, 3)
                Δx += beta2[i] * Bx2[k,l,i]
            end
        end
        x[k] += sqrt(Δt)*Δx
    end
end


function update_solution!(x::Vector{T}, xₑᵣᵣ::Vector{T}, ẋ::Matrix{T}, b::Vector{T}, b̂::Vector, Δt::T) where {T}
=======
function update_solution!(x::Union{Vector{T}, Vector{TwicePrecision{T}}}, ẋ::Vector{Vector{T}}, b::Vector{T}, Δt::T) where {T}
    @assert length(b) == length(ẋ)
    @assert length(x) == length(ẋ[1])

    for i in 1:length(ẋ)
        for k in 1:length(ẋ[i])
            x[k] += Δt * b[i] * ẋ[i][k]
        end
    end
end

function update_solution!(x::Vector{T}, xₑᵣᵣ::Vector{T}, ẋ::Union{Matrix{T},Vector{Vector{T}}}, b::Vector{T}, b̂::Vector, Δt::T) where {T}
>>>>>>> dfd682bf
    update_solution!(x, xₑᵣᵣ, ẋ, b, Δt)
    update_solution!(x, xₑᵣᵣ, ẋ, b̂, Δt)
end

function update_solution!(x::Union{Vector{T}, Vector{TwicePrecision{T}}}, ẋ::Union{Matrix{T},Vector{Vector{T}}}, b::Vector{T}, b̂::Vector, Δt::T) where {T}
    update_solution!(x, ẋ, b, Δt)
    update_solution!(x, ẋ, b̂, Δt)
end

# For stochastic Runge-Kutta methods
function update_solution!(x::Union{Vector{T}, Vector{Double{T}}}, Vx::Matrix{T}, Bx::Array{T,3},
                            bdrift::Vector{T}, b̂drift::Vector, bdiff::Vector{T}, b̂diff::Vector, Δt::T, ΔW::Vector{T}) where {T}
    update_solution!(x, Vx, Bx, bdrift, bdiff, Δt, ΔW)
    update_solution!(x, Vx, Bx, b̂drift, b̂diff, Δt, ΔW)
end

# For stochastic partitioned Runge-Kutta methods
function update_solution!(q::Union{Vector{T}, Vector{Double{T}}}, p::Union{Vector{T}, Vector{Double{T}}}, Vqp::Matrix{T}, Fqp::Matrix{T}, Bqp::Array{T,3}, Gqp::Array{T,3},
                            bqdrift::Vector{T}, b̂qdrift::Vector, bqdiff::Vector{T}, b̂qdiff::Vector,
                            bpdrift::Vector{T}, b̂pdrift::Vector, bpdiff::Vector{T}, b̂pdiff::Vector, Δt::T, ΔW::Vector{T}) where {T}
    update_solution!(q, p, Vqp, Fqp, Bqp, Gqp, bqdrift, bqdiff, bpdrift, bpdiff, Δt, ΔW)
    update_solution!(q, p, Vqp, Fqp, Bqp, Gqp, b̂qdrift, b̂qdiff, b̂pdrift, b̂pdiff, Δt, ΔW)
end

# For stochastic split partitioned Runge-Kutta methods
function update_solution!(q::Union{Vector{T}, Vector{Double{T}}}, p::Union{Vector{T}, Vector{Double{T}}},
                            Vqp::Matrix{T}, Fqp1::Matrix{T}, Fqp2::Matrix{T},
                            Bqp::Array{T,3}, Gqp1::Array{T,3}, Gqp2::Array{T,3},
                            bqdrift::Vector{T}, b̂qdrift::Vector, bqdiff::Vector{T}, b̂qdiff::Vector,
                            bpdrift1::Vector{T}, b̂pdrift1::Vector, bpdrift2::Vector{T}, b̂pdrift2::Vector,
                            bpdiff1::Vector{T}, b̂pdiff1::Vector, bpdiff2::Vector{T}, b̂pdiff2::Vector,
                            Δt::T, ΔW::Vector{T}) where {T}
    update_solution!(q, p, Vqp, Fqp1, Fqp2, Bqp, Gqp1, Gqp2, bqdrift, bqdiff, bpdrift1, bpdrift2, bpdiff1, bpdiff2, Δt, ΔW)
    update_solution!(q, p, Vqp, Fqp1, Fqp2, Bqp, Gqp1, Gqp2, b̂qdrift, b̂qdiff, b̂pdrift1, b̂pdrift2, b̂pdiff1, b̂pdiff2, Δt, ΔW)
end

 # For weak Runge-Kutta methods WERK
 function update_solution!(x::Union{Vector{T}, Vector{Double{T}}}, Vx::Matrix{T}, Bx1::Array{T,3}, Bx2::Array{T,3},
                             alpha::Vector{T}, âlpha::Vector, beta1::Vector{T}, b̂eta1::Vector, beta2::Vector{T}, b̂eta2::Vector, Δt::T, ΔW::Vector{T}) where {T}
     update_solution!(x, Vx, Bx1, Bx2, alpha, beta1, beta2, Δt, ΔW)
     update_solution!(x, Vx, Bx1, Bx2, âlpha, b̂eta1, b̂eta2, Δt, ΔW)
 end

function cut_periodic_solution!(x::Vector{T}, xₑᵣᵣ::Vector{T}, periodicity::Vector{T}) where {T}
    @assert length(x) == length(xₑᵣᵣ) == length(periodicity)

    for k in eachindex(x, periodicity)
        if periodicity[k] ≠ 0
            while x[k] < 0
                (x[k], xₑᵣᵣ[k]) = compensated_summation(+periodicity[k], x[k], xₑᵣᵣ[k])
            end
            while x[k] ≥ periodicity[k]
                (x[k], xₑᵣᵣ[k]) = compensated_summation(-periodicity[k], x[k], xₑᵣᵣ[k])
            end
        end
    end
end

function cut_periodic_solution!(x::Vector{T}, periodicity::Vector{T}) where {T}
    @assert length(x) == length(periodicity)

    for k in eachindex(x, periodicity)
        if periodicity[k] ≠ 0
            while x[k] < 0
                x[k] += periodicity[k]
            end
            while x[k] ≥ periodicity[k]
                x[k] -= periodicity[k]
            end
        end
    end
end

function cut_periodic_solution!(x::Vector{TwicePrecision{T}}, periodicity::Vector{T}) where {T}
    @assert length(x) == length(periodicity)

    for k in eachindex(x, periodicity)
        if periodicity[k] ≠ 0
            while x[k].hi < 0
                x[k] += periodicity[k]
            end
            while x[k].hi ≥ periodicity[k]
                x[k] -= periodicity[k]
            end
        end
    end
end<|MERGE_RESOLUTION|>--- conflicted
+++ resolved
@@ -38,24 +38,6 @@
 
 
 """
-<<<<<<< HEAD
-Create a solution vector of type `Double{DT}` for a problem with `D` dimensions,
-`NS' sample paths, and `NI` independent initial conditions.
-"""
-function create_solution_vector_double_double(DT, D, NS, NI)
-    x = Array{Vector{Double{DT}}}(NS,NI)
-
-    for i in 1:NS
-        for j in 1:NI
-            x[i,j] = zeros(Double{DT}, D)
-        end
-    end
-
-    return x
-end
-
-
-=======
 Create a vector of S solution vectors of type DT to store the solution of S
 internal stages for a problem with `D` dimensions.
 """
@@ -87,7 +69,6 @@
 
 
 
->>>>>>> dfd682bf
 function check_solution_dimension_asserts(sol::Solution, m::Int, n::Int)
     @assert m ≥ 1
     @assert m ≤ sol.ni
@@ -136,7 +117,6 @@
     end
 end
 
-<<<<<<< HEAD
 
 # For stochastic Runge-Kutta methods (SFIRK and WFIRK)
 # x - the solution vector to be updated
@@ -373,8 +353,6 @@
 end
 
 
-function update_solution!(x::Vector{T}, xₑᵣᵣ::Vector{T}, ẋ::Matrix{T}, b::Vector{T}, b̂::Vector, Δt::T) where {T}
-=======
 function update_solution!(x::Union{Vector{T}, Vector{TwicePrecision{T}}}, ẋ::Vector{Vector{T}}, b::Vector{T}, Δt::T) where {T}
     @assert length(b) == length(ẋ)
     @assert length(x) == length(ẋ[1])
@@ -387,7 +365,6 @@
 end
 
 function update_solution!(x::Vector{T}, xₑᵣᵣ::Vector{T}, ẋ::Union{Matrix{T},Vector{Vector{T}}}, b::Vector{T}, b̂::Vector, Δt::T) where {T}
->>>>>>> dfd682bf
     update_solution!(x, xₑᵣᵣ, ẋ, b, Δt)
     update_solution!(x, xₑᵣᵣ, ẋ, b̂, Δt)
 end
