--- conflicted
+++ resolved
@@ -249,23 +249,12 @@
     end
 end
 
-<<<<<<< HEAD
 function IntegratorCache{ST}(params::ParametersDGVI{DT,TT,D,S,R}; kwargs...) where {ST,DT,TT,D,S,R}
     IntegratorCacheDGVI{ST,D,S,R}(; kwargs...)
 end
 
-=======
-function IntegratorCache(params::ParametersDGVI{DT,TT,D,S,R}; kwargs...) where {DT,TT,D,S,R}
-    IntegratorCacheDGVI{DT,D,S,R}(; kwargs...)
-end
-
-function IntegratorCache{ST}(params::ParametersDGVI{DT,TT,D,S,R}; kwargs...) where {ST,DT,TT,D,S,R}
-    IntegratorCacheDGVI{ST,D,S,R}(; kwargs...)
-end
-
->>>>>>> f066f009
 @inline CacheType(ST, params::ParametersDGVI{DT,TT,D,S,R}) where {DT,TT,D,S,R} = IntegratorCacheDGVI{ST,D,S,R}
-    
+
 
 @doc raw"""
 `IntegratorDGVI`: Discontinuous Galerkin Variational Integrator.
