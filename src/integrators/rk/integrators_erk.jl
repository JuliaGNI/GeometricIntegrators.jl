--- conflicted
+++ resolved
@@ -57,34 +57,16 @@
     tableau::TableauERK{TT}
     Δt::TT
 
-<<<<<<< HEAD
-    q::Vector{Array{DT,1}}
-    V::Array{DT,2}
-    tQ::Array{DT,1}
-    tV::Array{DT,1}
-
-=======
     q::Vector{DT}
     Q::Vector{Vector{DT}}
     V::Vector{Vector{DT}}
->>>>>>> dfd682bf
 
     function IntegratorERK{DT,TT,FT}(equation, tableau, Δt) where {DT,TT,FT}
         D = equation.d
         S = tableau.q.s
-<<<<<<< HEAD
-        NI= equation.n
-        # create solution vectors
-        q = create_solution_vector_double_double(DT, D, NI)
-
-        new(equation, tableau, Δt,
-            q, zeros(DT,D,S),
-            zeros(DT,D), zeros(DT,D))
-=======
         Q = create_internal_stage_vector(DT, D, S)
         V = create_internal_stage_vector(DT, D, S)
         new(equation, tableau, Δt, zeros(DT,D), Q, V)
->>>>>>> dfd682bf
     end
 end
 
@@ -112,18 +94,6 @@
     local yᵢ::DT
 
     # compute internal stages
-<<<<<<< HEAD
-    int.equation.v(sol.t[0] + (n-1)*int.Δt, int.q[m], int.tV)
-    simd_copy_yx_first!(int.tV, int.V, 1)
-
-    for i in 2:int.tableau.q.s
-        @inbounds for k in eachindex(int.tQ)
-            y = 0
-            for j = 1:i-1
-                y += int.tableau.q.a[i,j] * int.V[k,j]
-            end
-            int.tQ[k] = int.q[m][k] + int.Δt * y
-=======
     for i in 1:int.tableau.q.s
         @inbounds for k in eachindex(int.Q[i], int.V[i])
             yᵢ = 0
@@ -131,7 +101,6 @@
                 yᵢ += int.tableau.q.a[i,j] * int.V[j][k]
             end
             int.Q[i][k] = int.q[k] + int.Δt * yᵢ
->>>>>>> dfd682bf
         end
         tᵢ = sol.t[0] + (n-1)*int.Δt + int.Δt * int.tableau.q.c[i]
         int.equation.v(tᵢ, int.Q[i], int.V[i])
