"""
Diagonally implicit Runge-Kutta integrator cache.
"""
struct IntegratorCacheDIRK{DT,D,S} <: ODEIntegratorCache{DT,D}
    x::Vector{Vector{DT}}

    Q::Vector{Vector{DT}}
    V::Vector{Vector{DT}}
    Y::Vector{Vector{DT}}

    function IntegratorCacheDIRK{DT,D,S}() where {DT,D,S}
        x = create_internal_stage_vector(DT, D, S)
        Q = create_internal_stage_vector(DT, D, S)
        V = create_internal_stage_vector(DT, D, S)
        Y = create_internal_stage_vector(DT, D, S)
        new(x, Q, V, Y)
    end
end

function Cache{ST}(problem::GeometricProblem, method::DIRKMethod; kwargs...) where {ST}
    S = nstages(tableau(method))
    D = ndims(problem)
    IntegratorCacheDIRK{ST,D,S}(; kwargs...)
end

@inline CacheType(ST, problem::GeometricProblem, method::DIRKMethod) = IntegratorCacheDIRK{ST, ndims(problem), nstages(tableau(method))}


@doc raw"""
Diagonally implicit Runge-Kutta integrator solving the system
```math
\begin{aligned}
V_{n,i} &= v (t_i, Q_{n,i}) , &
Q_{n,i} &= q_{n} + h \sum \limits_{j=1}^{s} a_{ij} \, V_{n,j} , &
q_{n+1} &= q_{n} + h \sum \limits_{i=1}^{s} b_{i} \, V_{n,i} .
\end{aligned}
```
"""
const IntegratorDIRK{DT,TT} = Integrator{<:ODEProblem{DT,TT}, <:DIRKMethod}

initmethod(method::DIRK) = method
initmethod(method::DIRKMethod) = DIRK(method)

default_solver(::DIRKMethod) = Newton()
default_iguess(::DIRKMethod) = HermiteExtrapolation()


function Base.show(io::IO, int::IntegratorDIRK)
    print(io, "\nDiagonally Implicit Runge-Kutta Integrator with:\n")
    print(io, "   Timestep: $(timestep(int))\n")
    print(io, "   Tableau:  $(description(tableau(int)))\n")
    print(io, "   $(string(tableau(int)))")
    # print(io, reference(int.params.tab))
end


struct SingleStageSolvers{ST} <: NonlinearSolver
    solvers::ST
    SingleStageSolvers(solvers...) = new{typeof(solvers)}(solvers)
end

Base.getindex(s::SingleStageSolvers, args...) = getindex(s.solvers, args...)


function initsolver(::Newton, solstep::SolutionStepODE{DT}, problem::ODEProblem, method::DIRKMethod, caches::CacheDict, i) where {DT}
    # create wrapper function f!(b,x)
    f! = (b,x) -> function_stages!(b, x, solstep, problem, method, caches, i)

    # create nonlinear solver
    NewtonSolver(zero(caches[DT].x[i]), zero(caches[DT].x[i]), f!; linesearch = Backtracking(), config = Options(min_iterations = 1))
end

function initsolver(solvermethod::Newton, solstep::SolutionStepODE, problem::ODEProblem, method::DIRKMethod, caches::CacheDict)
    SingleStageSolvers([initsolver(solvermethod, solstep, problem, method, caches, i) for i in 1:nstages(tableau(method))]...)
end


function initial_guess!(
    solstep::SolutionStepODE{DT}, 
    problem::ODEProblem,
    method::DIRKMethod, 
    caches::CacheDict, 
    ::NonlinearSolver, 
    iguess::Union{InitialGuess,Extrapolation}) where {DT}
    
    # obtain cache
    cache = caches[DT]

    for i in eachstage(method)
        initialguess!(solstep.t̄[1] + timestep(problem) * tableau(method).c[i], cache.Q[i], cache.V[i], solstep, problem, iguess)
    end

    for i in eachstage(method)
        for k in 1:ndims(problem)
            cache.x[i][k] = 0
            for j in eachstage(method)
                cache.x[i][k] += timestep(problem) * tableau(method).a[i,j] * cache.V[j][k]
            end
        end
    end
end


function compute_stages!(x::Vector{ST}, solstep::SolutionStepODE{DT,TT}, problem::ODEProblem, method::DIRKMethod, caches::CacheDict, i) where {ST,DT,TT}
    local tᵢ::TT

    # get cache for internal stages
    local Q::Vector{Vector{ST}} = caches[ST].Q
    local V::Vector{Vector{ST}} = caches[ST].V
    local Y::Vector{Vector{ST}} = caches[ST].Y

    # copy x to Y and compute Q = q + Y
    for k in 1:ndims(problem)
        Y[i][k] = x[k]
        Q[i][k] = solstep.q̄[1][k] + Y[i][k]
    end

    # compute V = v(Q)
    tᵢ = solstep.t̄[1] + timestep(problem) * tableau(method).c[i]
    functions(problem).v(V[i], tᵢ, Q[i])
end


# Compute stages of diagonally implicit Runge-Kutta methods.
function function_stages!(b::Vector{ST}, x::Vector{ST}, solstep::SolutionStepODE, problem::ODEProblem, method::DIRKMethod, caches::CacheDict, i) where {ST}
    # temporary variables
    local y1::ST
    local y2::ST

    # get cache for internal stages
    local V::Vector{Vector{ST}} = caches[ST].V
    local Y::Vector{Vector{ST}} = caches[ST].Y

    # compute stages from nonlinear solver solution x
    compute_stages!(x, solstep, problem, method, caches, i)

    # compute b = - (Y-AV)
    for k in 1:ndims(problem)
        y1 = tableau(method).a[i,i] * V[i][k]
        y2 = tableau(method).â[i,i] * V[i][k]
        for j in 1:i-1
            y1 += tableau(method).a[i,j] * V[j][k]
            y2 += tableau(method).â[i,j] * V[j][k]
        end
        b[k] = - Y[i][k] + timestep(problem) * (y1 + y2)
    end
end


function integrate_step!(
    solstep::SolutionStepODE{DT,TT},
    problem::ODEProblem{DT,TT}, 
    method::DIRKMethod,
    caches::CacheDict,
    solvers::SingleStageSolvers) where {DT,TT}

    # consecutively solve for all stages
    for i in eachstage(method)
        # call nonlinear solver
        solve!(caches[DT].x[i], solvers[i])

        # print solver status
        # println(status(solvers[i]))

        # check if solution contains NaNs or error bounds are violated
        # println(meets_stopping_criteria(status(solvers[i])))

        # compute vector field at internal stages
        compute_stages!(caches[DT].x[i], solstep, problem, method, caches, i)
    end

    # compute final update
<<<<<<< HEAD
    update_solution!(solstep.q, solstep.q̄[1], solstep.q̃, caches[DT].V, tableau(method).b, tableau(method).b̂, timestep(problem))
=======
    update!(sol, cache.V, tableau(int), timestep(int))
>>>>>>> 9f6c1380

    # update vector field for initial guess
    update_vector_fields!(solstep, problem)
end<|MERGE_RESOLUTION|>--- conflicted
+++ resolved
@@ -170,11 +170,7 @@
     end
 
     # compute final update
-<<<<<<< HEAD
-    update_solution!(solstep.q, solstep.q̄[1], solstep.q̃, caches[DT].V, tableau(method).b, tableau(method).b̂, timestep(problem))
-=======
-    update!(sol, cache.V, tableau(int), timestep(int))
->>>>>>> 9f6c1380
+    update!(solstep, caches[DT].V, tableau(method), timestep(problem))
 
     # update vector field for initial guess
     update_vector_fields!(solstep, problem)
