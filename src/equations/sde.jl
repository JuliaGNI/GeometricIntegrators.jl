@doc raw"""
`SDE`: Stratonovich Stochastic Differential Equation

Defines a stochastic differential initial value problem
```math
\begin{align*}
\dq (t) &= v(t, q(t)) \, dt + B(t, q(t)) \circ dW , & q(t_{0}) &= q_{0} ,
\end{align*}
```
with drift vector field ``v``, diffusion matrix ``B``,
initial conditions ``q_{0}``, the dynamical variable ``q``
taking values in ``\mathbb{R}^{d}``, and the m-dimensional Wiener process W

### Fields

* `d`:  dimension of dynamical variable ``q`` and the vector field ``v``
* `m`:  dimension of the Wiener process
* `n`:  number of initial conditions
* `ns`: number of sample paths
* `v`:  function computing the deterministic vector field
* `B`:  function computing the d x m diffusion matrix
* `t₀`: initial time
* `q₀`: initial condition for dynamical variable ``q`` (may be a random variable itself)


The functions `v` and `B`, providing the drift vector field and diffusion matrix,
`v(t, q, v)` and `B(t, q, B; col=0)`, where `t` is the current time, `q` is the
current solution vector, and `v` and `B` are the variables which hold the result
of evaluating the vector field ``v`` and the matrix ``B`` on `t` and `q` (if col==0),
or the column col of the matrix B (if col>0).

### Example

```julia
    function v(λ, t, q, v)
        v[1] = λ*q[1]
        v[2] = λ*q[2]
    end

    function B(μ, t, q, B; col=0)
        if col==0 #whole matrix
            B[1,1] = μ*q[1]
            B[2,1] = μ*q[2]
        elseif col==1
            #just first column
        end
    end

    t₀ = 0.
    q₀ = [1., 1.]
    λ  = 2.
    μ  = 1.

    v_sde = (t, q, v) -> v(λ, t, q, v)
    B_sde = (t, q, B) -> B(μ, t, q, B)

    sde = SDE(v_sde, B_sde, t₀, q₀)
```
"""
struct SDE{dType <: Number, tType <: Number, vType <: Function, BType <: Function,
           pType <: Union{Tuple,Nothing}, N} <: Equation{dType, tType}

    d::Int
    m::Int
    n::Int
    ns::Int
    v::vType
    B::BType
    t₀::tType
    q₀::Array{dType, N}           #Initial condition: N=1 - single deterministic, N=2 - single random or multiple deterministic, N=3 - multiple random
    parameters::pType
    periodicity::Vector{dType}

    function SDE(m, n, ns, v::vType, B::BType, t₀::tType, q₀::DenseArray{dType};
                 parameters=nothing, periodicity=zeros(dType,size(q₀,1))) where {
                        dType <: Number, tType <: Number, vType <: Function, BType <: Function}

        N = ndims(q₀)
        d = size(q₀,1)

        if ns==1 && n==1
            # single sample path and single initial condition, therefore N=1
            @assert N == 1
        elseif ns>1 && n==1
            # single initial condition, but may be random (N=2) or deterministic (N=1)
            @assert N ∈ (1,2)
            if N==2
                @assert ns == size(q₀,2)
            end
        elseif ns==1 && n>1
            # multiple  deterministic initial conditions, so N=2
            @assert N == 2
            @assert n == size(q₀,2)
        elseif ns>1 && n>1
            # either multiple random initial conditions (N=3),
            # or multiple deterministic initial conditions (N=2)
            @assert N ∈ (2,3)

            if N==2
                @assert n == size(q₀,2)
            else
                @assert ns == size(q₀,2)
                @assert n == size(q₀,3)
            end
        end

        new{dType,tType,vType,BType,typeof(parameters),N}(d, m, n, ns, v, B, t₀, q₀, parameters, periodicity)
    end
end


<<<<<<< HEAD
function SDE(m::Int, ns::Int, v::VT, B::BT, t₀::TT, q₀::AbstractArray{DT,1}; periodicity=[]) where {DT,TT,VT,BT}
=======
function SDE(m::Int, ns::Int, v::Function, B::Function, t₀::Number, q₀::DenseArray{DT,1}; kwargs...) where {DT <: Number}
>>>>>>> c5676409
    # A 1D array q₀ contains a single deterministic initial condition, so n=1, but we still need to specify
    # the number of sample paths ns
    SDE(m, 1, ns, v, B, t₀, q₀; kwargs...)
end

# A 2-dimensional matrix q0 can represent a single random initial condition with ns>1 and n=1,
# or a set of deterministic initial conditions with n>1 (for which we can have both ns=1 and ns>1)
# The function below assumes q0 to represent a single random initial condition (n=1, ns=size(q₀, 2))
<<<<<<< HEAD
function SDE(m::Int, v::VT, B::BT, t₀::TT, q₀::AbstractArray{DT,2}; periodicity=[]) where {DT,TT,VT,BT}
    SDE{DT, TT, VT, BT, 2}(size(q₀, 1), m, 1, size(q₀, 2), v, B, t₀, q₀, periodicity=periodicity)
=======
function SDE(m::Int, v::Function, B::Function, t₀::Number, q₀::DenseArray{DT,2}; kwargs...) where {DT <: Number}
    SDE(m, 1, size(q₀,2), v, B, t₀, q₀; kwargs...)
>>>>>>> c5676409
end

# On the other hand, the function below assumes q₀ represents multiple deterministic initial conditions
# (n=size(q₀, 2)), but these initial conditions may be run an arbitrary number ns of sample paths, so ns has to be explicitly specified
<<<<<<< HEAD
function SDE(m::Int, ns::Int, v::VT, B::BT, t₀::TT, q₀::AbstractArray{DT,2}; periodicity=[]) where {DT,TT,VT,BT}
    SDE{DT, TT, VT, BT, 2}(size(q₀, 1), m, size(q₀, 2), ns, v, B, t₀, q₀, periodicity=periodicity)
end

# # OLD FUNCTION FOR A 2D matrix q₀
# # The argument IC specifies whether there are multiple deterministic initial conditions
# # (IC=true, so n>1) or a single random one (default IC=false, so n=1)
# function SDE(m::Int, v::VT, B::BT, t₀::TT, q₀::AbstractArray{DT,2}; periodicity=[], IC=false) where {DT,TT,VT,BT}
#     if IC==true
#         SDE{DT, TT, VT, BT, 2}(size(q₀, 1), m, size(q₀, 2), 1, v, B, t₀, q₀, periodicity=periodicity)
#     else
#         SDE{DT, TT, VT, BT, 2}(size(q₀, 1), m, 1, size(q₀, 2), v, B, t₀, q₀, periodicity=periodicity)
#     end
# end


function SDE(m::Int, v::VT, B::BT, t₀::TT, q₀::AbstractArray{DT,3}; periodicity=[]) where {DT,TT,VT,BT}
=======
function SDE(m::Int, ns::Int, v::Function, B::Function, t₀::Number, q₀::DenseArray{DT,2}; kwargs...) where {DT <: Number}
    SDE(m, size(q₀,2), ns, v, B, t₀, q₀; kwargs...)
end

function SDE(m::Int, v::Function, B::Function, t₀::Number, q₀::DenseArray{DT,3}; kwargs...) where {DT <: Number}
>>>>>>> c5676409
    # A 3D array q₀ contains multiple random initial condition, so n=size(q₀,3) and ns=size(q₀,2)
    SDE(m, size(q₀,3), size(q₀,2), v, B, t₀, q₀; kwargs...)
end


<<<<<<< HEAD
function SDE(m::Int, ns::Int, v::VT, B::BT, q₀::AbstractArray{DT,1}; periodicity=[]) where {DT,VT,BT}
    SDE(m, ns, v, B, zero(DT), q₀, periodicity=periodicity)
end

# Assumes q0 represents a single random initial condition (n=1, ns=size(q₀, 2))
function SDE(m::Int, v::VT, B::BT, q₀::AbstractArray{DT,2}; periodicity=[]) where {DT,VT,BT}
    SDE(m, v, B, zero(DT), q₀, periodicity=periodicity)
end

# Assumes q₀ represents multiple deterministic initial conditions (n=size(q₀, 2))
function SDE(m::Int, ns::Int, v::VT, B::BT, q₀::AbstractArray{DT,2}; periodicity=[]) where {DT,VT,BT}
    SDE(m, ns, v, B, zero(DT), q₀, periodicity=periodicity)
end


function SDE(m::Int, v::VT, B::BT, q₀::AbstractArray{DT,3}; periodicity=[]) where {DT,VT,BT}
    SDE(m, v, B, zero(DT), q₀, periodicity=periodicity)
end

Base.hash(sde::SDE, h::UInt) = hash(sde.d, hash(sde.m, hash(sde.n, hash(sde.ns, hash(sde.v, hash(sde.B, hash(sde.t₀, hash(sde.q₀, hash(sde.periodicity, h)))))))))
=======
function SDE(m::Int, ns::Int, v::Function, B::Function, q₀::DenseArray{DT}; kwargs...) where {DT}
    SDE(m, ns, v, B, zero(DT), q₀; kwargs...)
end

function SDE(m::Int, v::Function, B::Function, q₀::DenseArray{DT}; kwargs...) where {DT}
    SDE(m, v, B, zero(DT), q₀; kwargs...)
end


Base.hash(sde::SDE, h::UInt) = hash(sde.d, hash(sde.m, hash(sde.n, hash(sde.ns,
                               hash(sde.v, hash(sde.B, hash(sde.t₀, hash(sde.q₀,
                               hash(sde.parameters, hash(sde.periodicity, h))))))))))
>>>>>>> c5676409

Base.:(==)(sde1::SDE, sde2::SDE) = (
                                sde1.d == sde2.d
                             && sde1.m == sde2.m
                             && sde1.n == sde2.n
                             && sde1.ns == sde2.ns
                             && sde1.v == sde2.v
                             && sde1.B == sde2.B
                             && sde1.t₀ == sde2.t₀
                             && sde1.q₀ == sde2.q₀
                             && sde1.parameters == sde2.parameters
                             && sde1.periodicity == sde2.periodicity)

<<<<<<< HEAD
function Base.similar(sde::SDE{DT,TT,VT,UT}, q₀::AbstractArray{DT,1}) where {DT, TT, VT, UT}
    similar(sde, sde.t₀, q₀)
end

# Assumes q0 represents a single random initial condition (n=1, ns=size(q₀, 2))
function Base.similar(sde::SDE{DT,TT,VT,UT}, q₀::AbstractArray{DT,2}) where {DT, TT, VT, UT}
    similar(sde, sde.t₀, q₀)
end

function Base.similar(sde::SDE{DT,TT,VT,UT}, q₀::AbstractArray{DT,3}) where {DT, TT, VT, UT}
    similar(sde, sde.t₀, q₀)
end


function Base.similar(sde::SDE{DT,TT,VT,BT}, t₀::TT, q₀::AbstractArray{DT,1}) where {DT, TT, VT, BT}
    @assert sde.d == size(q₀,1)
    SDE(sde.m, sde.ns, sde.v, sde.B, t₀, q₀, periodicity=sde.periodicity)
end

# Assumes q0 represents a single random initial condition (n=1, ns=size(q₀, 2))
function Base.similar(sde::SDE{DT,TT,VT,BT}, t₀::TT, q₀::AbstractArray{DT,2}) where {DT, TT, VT, BT}
=======
function Base.similar(sde::SDE, q₀::DenseArray)
    similar(sde, sde.t₀, q₀)
end

function Base.similar(sde::SDE, t₀::TT, q₀::DenseArray{DT}) where {DT <: Number, TT <: Number}
>>>>>>> c5676409
    @assert sde.d == size(q₀,1)
    SDE(sde.m, sde.ns, sde.v, sde.B, t₀, q₀, periodicity=sde.periodicity)
end

<<<<<<< HEAD
function Base.similar(sde::SDE{DT,TT,VT,BT}, t₀::TT, q₀::AbstractArray{DT,3}) where {DT, TT, VT, BT}
    @assert sde.d == size(q₀,1)
    SDE(sde.m, sde.ns, sde.v, sde.B, t₀, q₀, periodicity=sde.periodicity)
end


function Base.similar(sde::SDE{DT,TT,VT,UT}, q₀::AbstractArray{DT,1}, ns::Int) where {DT, TT, VT, UT}
    similar(sde, sde.t₀, q₀, ns)
end

# Assumes q₀ represents multiple deterministic initial conditions (n=size(q₀, 2))
function Base.similar(sde::SDE{DT,TT,VT,UT}, q₀::AbstractArray{DT,2}, ns::Int) where {DT, TT, VT, UT}
    similar(sde, sde.t₀, q₀, ns)
end


function Base.similar(sde::SDE{DT,TT,VT,BT}, t₀::TT, q₀::AbstractArray{DT,1}, ns::Int) where {DT, TT, VT, BT}
    @assert sde.d == size(q₀,1)
    SDE(sde.m, ns, sde.v, sde.B, t₀, q₀, periodicity=sde.periodicity)
end

# Assumes q₀ represents multiple deterministic initial conditions (n=size(q₀, 2))
function Base.similar(sde::SDE{DT,TT,VT,BT}, t₀::TT, q₀::AbstractArray{DT,2}, ns::Int) where {DT, TT, VT, BT}
=======
function Base.similar(sde::SDE, q₀::DenseArray, ns::Int)
    similar(sde, sde.t₀, q₀, ns)
end

function Base.similar(sde::SDE, t₀::TT, q₀::DenseArray{DT}, ns::Int) where {DT <: Number, TT <: Number}
>>>>>>> c5676409
    @assert sde.d == size(q₀,1)
    SDE(sde.m, ns, sde.v, sde.B, t₀, q₀, periodicity=sde.periodicity)
end

@inline Base.ndims(sde::SDE) = sde.d

@inline periodicity(equation::SDE) = equation.periodicity<|MERGE_RESOLUTION|>--- conflicted
+++ resolved
@@ -109,11 +109,7 @@
 end
 
 
-<<<<<<< HEAD
-function SDE(m::Int, ns::Int, v::VT, B::BT, t₀::TT, q₀::AbstractArray{DT,1}; periodicity=[]) where {DT,TT,VT,BT}
-=======
 function SDE(m::Int, ns::Int, v::Function, B::Function, t₀::Number, q₀::DenseArray{DT,1}; kwargs...) where {DT <: Number}
->>>>>>> c5676409
     # A 1D array q₀ contains a single deterministic initial condition, so n=1, but we still need to specify
     # the number of sample paths ns
     SDE(m, 1, ns, v, B, t₀, q₀; kwargs...)
@@ -122,69 +118,22 @@
 # A 2-dimensional matrix q0 can represent a single random initial condition with ns>1 and n=1,
 # or a set of deterministic initial conditions with n>1 (for which we can have both ns=1 and ns>1)
 # The function below assumes q0 to represent a single random initial condition (n=1, ns=size(q₀, 2))
-<<<<<<< HEAD
-function SDE(m::Int, v::VT, B::BT, t₀::TT, q₀::AbstractArray{DT,2}; periodicity=[]) where {DT,TT,VT,BT}
-    SDE{DT, TT, VT, BT, 2}(size(q₀, 1), m, 1, size(q₀, 2), v, B, t₀, q₀, periodicity=periodicity)
-=======
 function SDE(m::Int, v::Function, B::Function, t₀::Number, q₀::DenseArray{DT,2}; kwargs...) where {DT <: Number}
     SDE(m, 1, size(q₀,2), v, B, t₀, q₀; kwargs...)
->>>>>>> c5676409
 end
 
 # On the other hand, the function below assumes q₀ represents multiple deterministic initial conditions
 # (n=size(q₀, 2)), but these initial conditions may be run an arbitrary number ns of sample paths, so ns has to be explicitly specified
-<<<<<<< HEAD
-function SDE(m::Int, ns::Int, v::VT, B::BT, t₀::TT, q₀::AbstractArray{DT,2}; periodicity=[]) where {DT,TT,VT,BT}
-    SDE{DT, TT, VT, BT, 2}(size(q₀, 1), m, size(q₀, 2), ns, v, B, t₀, q₀, periodicity=periodicity)
-end
-
-# # OLD FUNCTION FOR A 2D matrix q₀
-# # The argument IC specifies whether there are multiple deterministic initial conditions
-# # (IC=true, so n>1) or a single random one (default IC=false, so n=1)
-# function SDE(m::Int, v::VT, B::BT, t₀::TT, q₀::AbstractArray{DT,2}; periodicity=[], IC=false) where {DT,TT,VT,BT}
-#     if IC==true
-#         SDE{DT, TT, VT, BT, 2}(size(q₀, 1), m, size(q₀, 2), 1, v, B, t₀, q₀, periodicity=periodicity)
-#     else
-#         SDE{DT, TT, VT, BT, 2}(size(q₀, 1), m, 1, size(q₀, 2), v, B, t₀, q₀, periodicity=periodicity)
-#     end
-# end
-
-
-function SDE(m::Int, v::VT, B::BT, t₀::TT, q₀::AbstractArray{DT,3}; periodicity=[]) where {DT,TT,VT,BT}
-=======
 function SDE(m::Int, ns::Int, v::Function, B::Function, t₀::Number, q₀::DenseArray{DT,2}; kwargs...) where {DT <: Number}
     SDE(m, size(q₀,2), ns, v, B, t₀, q₀; kwargs...)
 end
 
 function SDE(m::Int, v::Function, B::Function, t₀::Number, q₀::DenseArray{DT,3}; kwargs...) where {DT <: Number}
->>>>>>> c5676409
     # A 3D array q₀ contains multiple random initial condition, so n=size(q₀,3) and ns=size(q₀,2)
     SDE(m, size(q₀,3), size(q₀,2), v, B, t₀, q₀; kwargs...)
 end
 
 
-<<<<<<< HEAD
-function SDE(m::Int, ns::Int, v::VT, B::BT, q₀::AbstractArray{DT,1}; periodicity=[]) where {DT,VT,BT}
-    SDE(m, ns, v, B, zero(DT), q₀, periodicity=periodicity)
-end
-
-# Assumes q0 represents a single random initial condition (n=1, ns=size(q₀, 2))
-function SDE(m::Int, v::VT, B::BT, q₀::AbstractArray{DT,2}; periodicity=[]) where {DT,VT,BT}
-    SDE(m, v, B, zero(DT), q₀, periodicity=periodicity)
-end
-
-# Assumes q₀ represents multiple deterministic initial conditions (n=size(q₀, 2))
-function SDE(m::Int, ns::Int, v::VT, B::BT, q₀::AbstractArray{DT,2}; periodicity=[]) where {DT,VT,BT}
-    SDE(m, ns, v, B, zero(DT), q₀, periodicity=periodicity)
-end
-
-
-function SDE(m::Int, v::VT, B::BT, q₀::AbstractArray{DT,3}; periodicity=[]) where {DT,VT,BT}
-    SDE(m, v, B, zero(DT), q₀, periodicity=periodicity)
-end
-
-Base.hash(sde::SDE, h::UInt) = hash(sde.d, hash(sde.m, hash(sde.n, hash(sde.ns, hash(sde.v, hash(sde.B, hash(sde.t₀, hash(sde.q₀, hash(sde.periodicity, h)))))))))
-=======
 function SDE(m::Int, ns::Int, v::Function, B::Function, q₀::DenseArray{DT}; kwargs...) where {DT}
     SDE(m, ns, v, B, zero(DT), q₀; kwargs...)
 end
@@ -197,7 +146,6 @@
 Base.hash(sde::SDE, h::UInt) = hash(sde.d, hash(sde.m, hash(sde.n, hash(sde.ns,
                                hash(sde.v, hash(sde.B, hash(sde.t₀, hash(sde.q₀,
                                hash(sde.parameters, hash(sde.periodicity, h))))))))))
->>>>>>> c5676409
 
 Base.:(==)(sde1::SDE, sde2::SDE) = (
                                 sde1.d == sde2.d
@@ -211,70 +159,20 @@
                              && sde1.parameters == sde2.parameters
                              && sde1.periodicity == sde2.periodicity)
 
-<<<<<<< HEAD
-function Base.similar(sde::SDE{DT,TT,VT,UT}, q₀::AbstractArray{DT,1}) where {DT, TT, VT, UT}
-    similar(sde, sde.t₀, q₀)
-end
-
-# Assumes q0 represents a single random initial condition (n=1, ns=size(q₀, 2))
-function Base.similar(sde::SDE{DT,TT,VT,UT}, q₀::AbstractArray{DT,2}) where {DT, TT, VT, UT}
-    similar(sde, sde.t₀, q₀)
-end
-
-function Base.similar(sde::SDE{DT,TT,VT,UT}, q₀::AbstractArray{DT,3}) where {DT, TT, VT, UT}
-    similar(sde, sde.t₀, q₀)
-end
-
-
-function Base.similar(sde::SDE{DT,TT,VT,BT}, t₀::TT, q₀::AbstractArray{DT,1}) where {DT, TT, VT, BT}
-    @assert sde.d == size(q₀,1)
-    SDE(sde.m, sde.ns, sde.v, sde.B, t₀, q₀, periodicity=sde.periodicity)
-end
-
-# Assumes q0 represents a single random initial condition (n=1, ns=size(q₀, 2))
-function Base.similar(sde::SDE{DT,TT,VT,BT}, t₀::TT, q₀::AbstractArray{DT,2}) where {DT, TT, VT, BT}
-=======
 function Base.similar(sde::SDE, q₀::DenseArray)
     similar(sde, sde.t₀, q₀)
 end
 
 function Base.similar(sde::SDE, t₀::TT, q₀::DenseArray{DT}) where {DT <: Number, TT <: Number}
->>>>>>> c5676409
     @assert sde.d == size(q₀,1)
     SDE(sde.m, sde.ns, sde.v, sde.B, t₀, q₀, periodicity=sde.periodicity)
 end
 
-<<<<<<< HEAD
-function Base.similar(sde::SDE{DT,TT,VT,BT}, t₀::TT, q₀::AbstractArray{DT,3}) where {DT, TT, VT, BT}
-    @assert sde.d == size(q₀,1)
-    SDE(sde.m, sde.ns, sde.v, sde.B, t₀, q₀, periodicity=sde.periodicity)
-end
-
-
-function Base.similar(sde::SDE{DT,TT,VT,UT}, q₀::AbstractArray{DT,1}, ns::Int) where {DT, TT, VT, UT}
-    similar(sde, sde.t₀, q₀, ns)
-end
-
-# Assumes q₀ represents multiple deterministic initial conditions (n=size(q₀, 2))
-function Base.similar(sde::SDE{DT,TT,VT,UT}, q₀::AbstractArray{DT,2}, ns::Int) where {DT, TT, VT, UT}
-    similar(sde, sde.t₀, q₀, ns)
-end
-
-
-function Base.similar(sde::SDE{DT,TT,VT,BT}, t₀::TT, q₀::AbstractArray{DT,1}, ns::Int) where {DT, TT, VT, BT}
-    @assert sde.d == size(q₀,1)
-    SDE(sde.m, ns, sde.v, sde.B, t₀, q₀, periodicity=sde.periodicity)
-end
-
-# Assumes q₀ represents multiple deterministic initial conditions (n=size(q₀, 2))
-function Base.similar(sde::SDE{DT,TT,VT,BT}, t₀::TT, q₀::AbstractArray{DT,2}, ns::Int) where {DT, TT, VT, BT}
-=======
 function Base.similar(sde::SDE, q₀::DenseArray, ns::Int)
     similar(sde, sde.t₀, q₀, ns)
 end
 
 function Base.similar(sde::SDE, t₀::TT, q₀::DenseArray{DT}, ns::Int) where {DT <: Number, TT <: Number}
->>>>>>> c5676409
     @assert sde.d == size(q₀,1)
     SDE(sde.m, ns, sde.v, sde.B, t₀, q₀, periodicity=sde.periodicity)
 end
