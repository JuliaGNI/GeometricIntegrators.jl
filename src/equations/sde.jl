"""
`SDE`: Stratonovich Stochastic Differential Equation

Defines a stochastic differential initial value problem
```math
\\begin{align*}
<<<<<<< HEAD
\\dq (t) &= v(t, q(t)) \, dt + B(t, q(t)) \circ dW , & q(t_{0}) &= q_{0} ,
=======
dq (t) &= v(t, q(t)) \\, dt + u(t, q(t)), dW , & q(t_{0}) &= q_{0} ,
>>>>>>> dfd682bf
\\end{align*}
```
with drift vector field ``v``, diffusion matrix ``B``,
initial conditions ``q_{0}``, the dynamical variable ``q``
taking values in ``\\mathbb{R}^{d}``, and the m-dimensional Wiener process W

### Fields

* `d`:  dimension of dynamical variable ``q`` and the vector field ``v``
* `m`:  dimension of the Wiener process
* `n`:  number of initial conditions
* `ns`: number of sample paths
* `v`:  function computing the deterministic vector field
* `B`:  function computing the d x m diffusion matrix
* `t₀`: initial time
* `q₀`: initial condition for dynamical variable ``q`` (may be a random variable itself)


The functions `v` and `B`, providing the drift vector field and diffusion matrix,
`v(t, q, v)` and `B(t, q, B; col=0)`, where `t` is the current time, `q` is the
current solution vector, and `v` and `B` are the variables which hold the result
of evaluating the vector field ``v`` and the matrix ``B`` on `t` and `q` (if col==0),
or the column col of the matrix B (if col>0).

### Example

```julia
    function v(λ, t, q, v)
        v[1] = λ*q[1]
        v[2] = λ*q[2]
    end

    function B(μ, t, q, B; col=0)
        if col==0 #whole matrix
            B[1,1] = μ*q[1]
            B[2,1] = μ*q[2]
        elseif col==1
            #just first column
        end
    end

    t₀ = 0.
    q₀ = [1., 1.]
    λ  = 2.
    μ  = 1.

    v_sde = (t, q, v) -> v(λ, t, q, v)
    B_sde = (t, q, B) -> B(μ, t, q, B)

    sde = SDE(v_sde, B_sde, t₀, q₀)
```
"""
struct SDE{dType <: Number, tType <: Number, vType <: Function, BType <: Function, N} <: Equation{dType, tType}
    d::Int
    m::Int
    n::Int
    ns::Int
    v::vType
    B::BType
    t₀::tType
    q₀::Array{dType, N}           #Initial condition: N=1 - single deterministic, N=2 - single random or multiple deterministic, N=3 - multiple random
    periodicity::Vector{dType}

    function SDE{dType,tType,vType,BType,N}(d, m, n, ns, v, B, t₀, q₀; periodicity=[]) where {dType <: Number, tType <: Number, vType <: Function, BType <: Function, N}

        @assert dType == eltype(q₀)
        @assert tType == typeof(t₀)
        @assert ndims(q₀) == N
        @assert d == size(q₀,1)

        if ns==1 && n==1
            # single sample path and single initial condition, therefore N=1
            @assert N == 1
        elseif ns>1 && n==1
            # single initial condition, but may be random (N=2) or deterministic (N=1)
            @assert N ∈ (1,2)
            if N==2
                @assert ns == size(q₀,2)
            end
        elseif ns==1 && n>1
            # multiple  deterministic initial conditions, so N=2
            @assert N == 2
            @assert n == size(q₀,2)
        elseif ns>1 && n>1
            # either multiple random initial conditions (N=3),
            # or multiple deterministic initial conditions (N=2)
            @assert N ∈ (2,3)

            if N==2
                @assert n == size(q₀,2)
            else
                @assert ns == size(q₀,2)
                @assert n == size(q₀,3)
            end
        end

        if !(length(periodicity) == d)
            periodicity = zeros(dType, d)
        end

        new(d, m, n, ns, v, B, t₀, q₀, periodicity)
    end
end


function SDE(m::Int, ns::Int, v::VT, B::BT, t₀::TT, q₀::DenseArray{DT,1}; periodicity=[]) where {DT,TT,VT,BT}
    # A 1D array q₀ contains a single deterministic initial condition, so n=1, but we still need to specify
    # the number of sample paths ns
    SDE{DT, TT, VT, BT, 1}(size(q₀, 1), m, 1, ns, v, B, t₀, q₀, periodicity=periodicity)
end


# A 2-dimensional matrix q0 can represent a single random initial condition with ns>1 and n=1,
# or a set of deterministic initial conditions with n>1 (for which we can have both ns=1 and ns>1)
# The function below assumes q0 to represent a single random initial condition (n=1, ns=size(q₀, 2))
function SDE(m::Int, v::VT, B::BT, t₀::TT, q₀::DenseArray{DT,2}; periodicity=[]) where {DT,TT,VT,BT}
    SDE{DT, TT, VT, BT, 2}(size(q₀, 1), m, 1, size(q₀, 2), v, B, t₀, q₀, periodicity=periodicity)
end

# On the other hand, the function below assumes q₀ represents multiple deterministic initial conditions
# (n=size(q₀, 2)), but these initial conditions may be run an arbitrary number ns of sample paths, so ns has to be explicitly specified
function SDE(m::Int, ns::Int, v::VT, B::BT, t₀::TT, q₀::DenseArray{DT,2}; periodicity=[]) where {DT,TT,VT,BT}
    SDE{DT, TT, VT, BT, 2}(size(q₀, 1), m, size(q₀, 2), ns, v, B, t₀, q₀, periodicity=periodicity)
end

# # OLD FUNCTION FOR A 2D matrix q₀
# # The argument IC specifies whether there are multiple deterministic initial conditions
# # (IC=true, so n>1) or a single random one (default IC=false, so n=1)
# function SDE(m::Int, v::VT, B::BT, t₀::TT, q₀::DenseArray{DT,2}; periodicity=[], IC=false) where {DT,TT,VT,BT}
#     if IC==true
#         SDE{DT, TT, VT, BT, 2}(size(q₀, 1), m, size(q₀, 2), 1, v, B, t₀, q₀, periodicity=periodicity)
#     else
#         SDE{DT, TT, VT, BT, 2}(size(q₀, 1), m, 1, size(q₀, 2), v, B, t₀, q₀, periodicity=periodicity)
#     end
# end


function SDE(m::Int, v::VT, B::BT, t₀::TT, q₀::DenseArray{DT,3}; periodicity=[]) where {DT,TT,VT,BT}
    # A 3D array q₀ contains multiple random initial condition, so n=size(q₀,3) and ns=size(q₀,2)
    SDE{DT, TT, VT, BT, 3}(size(q₀, 1), m, size(q₀,3), size(q₀,2), v, B, t₀, q₀, periodicity=periodicity)
end


function SDE(m::Int, ns::Int, v::VT, B::BT, q₀::DenseArray{DT,1}; periodicity=[]) where {DT,VT,BT}
    SDE(m, ns, v, B, zero(DT), q₀, periodicity=periodicity)
end

# Assumes q0 represents a single random initial condition (n=1, ns=size(q₀, 2))
function SDE(m::Int, v::VT, B::BT, q₀::DenseArray{DT,2}; periodicity=[]) where {DT,VT,BT}
    SDE(m, v, B, zero(DT), q₀, periodicity=periodicity)
end

# Assumes q₀ represents multiple deterministic initial conditions (n=size(q₀, 2))
function SDE(m::Int, ns::Int, v::VT, B::BT, q₀::DenseArray{DT,2}; periodicity=[]) where {DT,VT,BT}
    SDE(m, ns, v, B, zero(DT), q₀, periodicity=periodicity)
end


function SDE(m::Int, v::VT, B::BT, q₀::DenseArray{DT,3}; periodicity=[]) where {DT,VT,BT}
    SDE(m, v, B, zero(DT), q₀, periodicity=periodicity)
end

Base.hash(sde::SDE, h::UInt) = hash(sde.d, hash(sde.m, hash(sde.n, hash(sde.ns, hash(sde.v, hash(sde.B, hash(sde.t₀, hash(sde.q₀, hash(sde.periodicity, h)))))))))

Base.:(==)(sde1::SDE, sde2::SDE) = (
                                sde1.d == sde2.d
                             && sde1.m == sde2.m
                             && sde1.n == sde2.n
                             && sde1.ns == sde2.ns
                             && sde1.v == sde2.v
                             && sde1.B == sde2.B
                             && sde1.t₀ == sde2.t₀
                             && sde1.q₀ == sde2.q₀
                             && sde1.periodicity == sde2.periodicity)

function Base.similar(sde::SDE{DT,TT,VT,UT}, q₀::DenseArray{DT,1}, ns::Int) where {DT, TT, VT, UT}
    similar(sde, sde.t₀, q₀, ns)
end

# Assumes q0 represents a single random initial condition (n=1, ns=size(q₀, 2))
function Base.similar(sde::SDE{DT,TT,VT,UT}, q₀::DenseArray{DT,2}) where {DT, TT, VT, UT}
    similar(sde, sde.t₀, q₀)
end

# Assumes q₀ represents multiple deterministic initial conditions (n=size(q₀, 2))
function Base.similar(sde::SDE{DT,TT,VT,UT}, q₀::DenseArray{DT,2}, ns::Int) where {DT, TT, VT, UT}
    similar(sde, sde.t₀, q₀, ns)
end

function Base.similar(sde::SDE{DT,TT,VT,UT}, q₀::DenseArray{DT,3}) where {DT, TT, VT, UT}
    similar(sde, sde.t₀, q₀)
end

function Base.similar(sde::SDE{DT,TT,VT,BT}, t₀::TT, q₀::DenseArray{DT,1}, ns::Int) where {DT, TT, VT, BT}
    @assert sde.d == size(q₀,1)
    SDE(sde.m, ns, sde.v, sde.B, t₀, q₀, periodicity=sde.periodicity)
end

# Assumes q0 represents a single random initial condition (n=1, ns=size(q₀, 2))
function Base.similar(sde::SDE{DT,TT,VT,BT}, t₀::TT, q₀::DenseArray{DT,2}) where {DT, TT, VT, BT}
    @assert sde.d == size(q₀,1)
    SDE(sde.m, sde.v, sde.B, t₀, q₀, periodicity=sde.periodicity)
end

# Assumes q₀ represents multiple deterministic initial conditions (n=size(q₀, 2))
function Base.similar(sde::SDE{DT,TT,VT,BT}, t₀::TT, q₀::DenseArray{DT,2}, ns::Int) where {DT, TT, VT, BT}
    @assert sde.d == size(q₀,1)
    SDE(sde.m, ns, sde.v, sde.B, t₀, q₀, periodicity=sde.periodicity)
end

function Base.similar(sde::SDE{DT,TT,VT,BT}, t₀::TT, q₀::DenseArray{DT,3}) where {DT, TT, VT, BT}
    @assert sde.d == size(q₀,1)
    SDE(sde.m, sde.v, sde.B, t₀, q₀, periodicity=sde.periodicity)
end<|MERGE_RESOLUTION|>--- conflicted
+++ resolved
@@ -4,11 +4,7 @@
 Defines a stochastic differential initial value problem
 ```math
 \\begin{align*}
-<<<<<<< HEAD
-\\dq (t) &= v(t, q(t)) \, dt + B(t, q(t)) \circ dW , & q(t_{0}) &= q_{0} ,
-=======
-dq (t) &= v(t, q(t)) \\, dt + u(t, q(t)), dW , & q(t_{0}) &= q_{0} ,
->>>>>>> dfd682bf
+\\dq (t) &= v(t, q(t)) \\, dt + B(t, q(t)) \\circ dW , & q(t_{0}) &= q_{0} ,
 \\end{align*}
 ```
 with drift vector field ``v``, diffusion matrix ``B``,
