
using Base: Indices, tail

abstract type DataSeries{T,N} <: AbstractArray{T,N} end

for (TDataSeries, TArray) in
    ((:SDataSeries, :Array),
     (:PDataSeries, :SharedArray))
    @eval begin
        struct $TDataSeries{T,N} <: DataSeries{T,N}
            nd::Int
            nt::Int
            ni::Int
            d::$TArray{T,N}

            function $TDataSeries{T,N}(nd, nt, ni) where {T,N}
                @assert T <: Number
                @assert nd > 0
                @assert nt ≥ 0
                @assert ni > 0

                @assert N ∈ (1,2,3)

                if N == 1
                    d = $TArray{T}(undef, nt+1)
                elseif N == 2
                    d = $TArray{T}(undef, nd, nt+1)
                elseif N == 3
                    d = $TArray{T}(undef, nd, nt+1, ni)
                end

                new(nd, nt, ni, d)
            end
        end

<<<<<<< HEAD
        new(nd, nt, ni, d)
    end

    function SDataSeries{T,N}(nd, nt, ni, d) where {T,N}
        new(nd, nt, ni, d)
    end
end

function SDataSeries(T, nd::Int, nt::Int, ni::Int)
    # ni == 1 ? (nd == 1 ? N = 1 : N = 2) : N = 3
    ni == 1 ? N = 2 : N = 3
    return SDataSeries{T,N}(nd, nt, ni)
end


# Corrected the bug: nt=size(d,1)-1
function SDataSeries(d::Array{T,1}) where {T}
    nd = 1
    nt = size(d,1)-1
    ni = 1
    return SDataSeries{T,1}(nd, nt, ni, d)
end

# Corrected the bug: nt=size(d,2)-1
function SDataSeries(d::Array{T,2}) where {T}
    nd = size(d,1)
    nt = size(d,2)-1
    ni = 1
    return SDataSeries{T,2}(nd, nt, ni, d)
end

# Corrected the bug: nt=size(d,2)-1
function SDataSeries(d::Array{T,3}) where {T}
    nd = size(d,1)
    nt = size(d,2)-1
    ni = size(d,3)
    return SDataSeries{T,3}(nd, nt, ni, d)
end


struct PDataSeries{T,N} <: DataSeries{T,N}
    nd::Int
    nt::Int
    ni::Int
    d::SharedArray{T,N}

    function PDataSeries{T,N}(nd, nt, ni) where {T,N}
        @assert T <: Number
        @assert nd > 0
        @assert nt ≥ 0
        @assert ni > 0

        @assert N ∈ (1,2,3)
=======

        function $TDataSeries(T, nd::Int, nt::Int, ni::Int)
            ni == 1 ? N = 2 : N = 3
            return $TDataSeries{T,N}(nd, nt, ni)
        end
>>>>>>> dfd682bf

        function $TDataSeries(d::AbstractArray{T,1}) where {T}
            nd = 1
            nt = size(d,1)
            ni = 1
            ds = $TDataSeries{T,1}(nd, nt, ni, d)
            copy!(ds.d, d)
            return ds
        end

        function $TDataSeries(d::AbstractArray{T,2}) where {T}
            nd = size(d,1)
            nt = size(d,2)
            ni = 1
            ds = $TDataSeries{T,2}(nd, nt, ni, d)
            copy!(ds.d, d)
            return ds
        end

        function $TDataSeries(d::AbstractArray{T,3}) where {T}
            nd = size(d,1)
            nt = size(d,2)
            ni = size(d,3)
            ds = $TDataSeries{T,3}(nd, nt, ni, d)
            copy!(ds.d, d)
            return ds
        end

    end
end


function Base.show(io::IO, ds::DataSeries{T,N}) where {T,N}
    print(io, "DataSeries with data type ", T, " and ", N, " dimensions:\n")
    print(io, ds.d)
end

function similar(ds::DataSeries{T,N}) where {T,N}
    typeof(ds){T,N}(ds.nd, ds.nt, ds.ni)
end

Base.parent(ds::DataSeries) = ds.d
Base.eltype(ds::DataSeries{T,N}) where {T,N} = T
Base.ndims(ds::DataSeries{T,N}) where {T,N} = N

errmsg_size(ds::DataSeries) = error("size not supported for data series with axes $(axes(ds))")
Base.size(ds::DataSeries) = errmsg_size(ds)
Base.size(ds::DataSeries, d) = errmsg_size(ds)

Base.eachindex(::IndexCartesian, ds::DataSeries) = CartesianIndices(axes(ds))
Base.eachindex(::IndexLinear, ds::DataSeries) = axes(ds, 1)

Base.lastindex(ds::DataSeries{T,1}) where {T} = (ds.nt)
Base.lastindex(ds::DataSeries{T,2}) where {T} = (ds.nd, ds.nt)
Base.lastindex(ds::DataSeries{T,3}) where {T} = (ds.nd, ds.nt, ds.ni)

@inline Base.axes(ds::DataSeries{T,1}) where {T} = (0:ds.nt)
@inline Base.axes(ds::DataSeries{T,2}) where {T} = (1:ds.nd, 0:ds.nt)
@inline Base.axes(ds::DataSeries{T,3}) where {T} = (1:ds.nd, 0:ds.nt, 1:ds.ni)
@inline Base.axes(ds::DataSeries{T,N}, d) where {T,N} = d ≥ 1 && d ≤ N ? axes(ds)[d] : (1:1)

Base.strides(ds::DataSeries) = (strides(ds.d))


<<<<<<< HEAD
# Corrected the bugs: removed the line with the x variable; assertion for j checked
# along the first dimension of ds.d
function get_data!(ds::DataSeries{T,1}, n, k=1) where {T}
    j = n+1
    @assert j ≤ size(ds.d, 1)
=======
function get_data!(ds::DataSeries{T,1}, n, k=1) where {T}
    @assert n ≥ 0 && n ≤ ds.nt
>>>>>>> dfd682bf
    @assert k == 1
    @inbounds return ds.d[n+1]
end

function get_data!(ds::DataSeries{T,2}, x::Union{Array{T,1}, Array{TwicePrecision{T},1}}, n, k=1) where {T}
    @assert size(x,1) == ds.nd
    @assert n ≥ 0 && n ≤ ds.nt
    @assert k == 1
    j = n+1
    @inbounds for i in eachindex(x)
        x[i] = ds.d[i,j]
    end
end

function get_data!(ds::DataSeries{T,3}, x::Union{Array{T,2}, Array{TwicePrecision{T},2}}, n) where {T}
    @assert size(x,1) == ds.nd
    @assert size(x,2) == ds.ni
    @assert n ≥ 0 && n ≤ ds.nt
    j = n+1
    @inbounds for k in axes(x, 2)
        for i in axes(x, 1)
            x[i,k] = ds.d[i,j,k]
        end
    end
end

function get_data!(ds::DataSeries{T,3}, x::Union{Array{T,1}, Array{TwicePrecision{T},1}}, n, k) where {T}
    @assert size(x,1) == ds.nd
    @assert n ≥ 0 && n ≤ ds.nt
    @assert k ≥ 1 && k ≤ ds.ni
    j = n+1
    @inbounds for i in eachindex(x)
        x[i] = ds.d[i,j,k]
    end
end

<<<<<<< HEAD

# Corrected the bugs: assertion for j checked
# along the first dimension of ds.d, removed index from x
function set_data!(ds::DataSeries{T,1}, x::Union{T, Double{T}}, n, k=1) where {T}
    j = n+1
    @assert j ≤ size(ds.d, 1)
    @assert k == 1
    @inbounds ds.d[j] = x
=======
function set_data!(ds::DataSeries{T,1}, x::Union{T, TwicePrecision{T}}, n, k=1) where {T}
    @assert n ≥ 0 && n ≤ ds.nt
    @assert k == 1
    j = n+1
    @inbounds ds.d[j] = x[i]
>>>>>>> dfd682bf
end

function set_data!(ds::DataSeries{T,2}, x::Union{Array{T,1}, Array{TwicePrecision{T},1}}, n, k=1) where {T}
    @assert size(x,1) == ds.nd
    @assert n ≥ 0 && n ≤ ds.nt
    @assert k == 1
    j = n+1
    @inbounds for i in axes(ds.d, 1)
        ds.d[i,j] = x[i]
    end
end

function set_data!(ds::DataSeries{T,3}, x::Union{Array{T,2}, Array{TwicePrecision{T},2}}, n) where {T}
    @assert size(x,1) == ds.nd
    @assert size(x,2) == ds.ni
    @assert n ≥ 0 && n ≤ ds.nt
    j = n+1
    @inbounds for k in axes(ds.d, 3)
        for i in axes(ds.d, 1)
            ds.d[i,j,k] = x[i,k]
        end
    end
end

function set_data!(ds::DataSeries{T,3}, x::Union{Array{T,1}, Array{TwicePrecision{T},1}}, n, k) where {T}
    @assert size(x,1) == ds.nd
    @assert n ≥ 0 && n ≤ ds.nt
    @assert k ≥ 1 && k ≤ ds.ni
    j = n+1
    @inbounds for i in axes(ds.d, 1)
        ds.d[i,j,k] = x[i]
    end
end

function reset!(ds::DataSeries{T,1}) where {T}
    # ds[0]=ds[end-1] was wrong for some reason
    # ds[0]=ds[end] would be ok, but to be safe below using ds.d
    @inbounds ds.d[1] = ds.d[end]
end

# Corrected the bugs in all reset! functions: changed end to end-1.
# When 'end' is passed to getindex, because of the shift it becomes end+1.
function reset!(ds::DataSeries{T,2}) where {T}
<<<<<<< HEAD
    @inbounds for i in 1:size(ds,1)
        ds[i,0] = ds[i,end-1]
=======
    @inbounds for i in axes(ds, 1)
        ds[i,0] = ds[i,end]
>>>>>>> dfd682bf
    end
end

function reset!(ds::DataSeries{T,3}) where {T}
<<<<<<< HEAD
    @inbounds for k in 1:size(ds,3)
        for i in 1:size(ds,1)
            ds[i,0,k] = ds[i,end-1,k]
=======
    @inbounds for k in axes(ds.d, 3)
        for i in axes(ds.d, 1)
            ds[i,0,k] = ds[i,end,k]
>>>>>>> dfd682bf
        end
    end
end

@inline function Base.getindex(ds::DataSeries{T,1}, j::Union{UnitRange,Int}) where {T}
    @boundscheck checkbounds(ds.d, j.+1)
    @inbounds r = getindex(ds.d, j.+1)
    return r
end

@inline function Base.getindex(ds::DataSeries{T,2}, i::Union{UnitRange,Int}, j::Union{UnitRange,Int}) where {T}
    @boundscheck checkbounds(ds.d, i, j.+1)
    @inbounds r = getindex(ds.d, i, j.+1)
    return r
end

@inline function Base.getindex(ds::DataSeries{T,2}, j::Union{UnitRange,Int}) where {T}
    @boundscheck checkbounds(ds.d, :, j.+1)
    @inbounds r = getindex(ds.d, :, j+1)
    return r
end

@inline function Base.getindex(ds::DataSeries{T,3}, i::Union{UnitRange,Int}, j::Union{UnitRange,Int}, k::Union{UnitRange,Int}) where {T}
    @boundscheck checkbounds(ds.d, i, j.+1, k)
    @inbounds r = getindex(ds.d, i, j.+1, k)
    return r
end

@inline function Base.getindex(ds::DataSeries{T,3}, j::Union{UnitRange,Int}, k::Union{UnitRange,Int}) where {T}
    @boundscheck checkbounds(ds.d, :, j.+1, k)
    @inbounds r = getindex(ds.d, :, j.+1, k)
    return r
end

@inline function Base.getindex(ds::DataSeries{T,3}, k::Union{UnitRange,Int}) where {T}
    @boundscheck checkbounds(ds.d, :, :, k)
    @inbounds r = getindex(ds.d, :, :, k)
    return r
end

@inline function Base.setindex!(ds::DataSeries{T,1}, x, j::Union{UnitRange,Int}) where {T}
    @assert length(x) == 1
    @boundscheck checkbounds(ds.d, j.+1)
    @inbounds setindex!(ds.d, x, j.+1)
end

@inline function Base.setindex!(ds::DataSeries{T,2}, x, i::Union{UnitRange,Int}, j::Union{UnitRange,Int}) where {T}
    @assert length(x) == 1
    @boundscheck checkbounds(ds.d, i, j.+1)
    @inbounds setindex!(ds.d, x, i, j.+1)
end

@inline function Base.setindex!(ds::DataSeries{T,2}, x, j::Union{UnitRange,Int}) where {T}
    @assert ndims(x) == 1
    @assert length(x) == size(ds.d, 1)
    @boundscheck checkbounds(ds.d, :, j.+1)
    @inbounds setindex!(ds.d, x, :, j.+1)
end

@inline function Base.setindex!(ds::DataSeries{T,3}, x, i::Union{UnitRange,Int}, j::Union{UnitRange,Int}, k::Union{UnitRange,Int}) where {T}
    @assert length(x) == 1
    @boundscheck checkbounds(ds.d, i, j.+1, k)
    @inbounds setindex!(ds.d, x, i, j.+1, k)
end

@inline function Base.setindex!(ds::DataSeries{T,3}, x, j::Union{UnitRange,Int}, k::Union{UnitRange,Int}) where {T}
    @assert ndims(x) == 1
    @assert length(x) == size(ds.d, 1)
    @boundscheck checkbounds(ds.d, :, j.+1, k)
    @inbounds setindex!(ds.d, x, :, j.+1, k)
end

@inline function Base.setindex!(ds::DataSeries{T,3}, x, k::Union{UnitRange,Int}) where {T}
    @assert ndims(x) == 2
    @assert size(x,1) == size(ds.d, 1)
    @assert size(x,2) == size(ds.d, 2)
    @boundscheck checkbounds(ds.d, :, :, k)
    @inbounds setindex!(ds.d, x, :, :, k)
end

# TODO Implement convert() to/from array.<|MERGE_RESOLUTION|>--- conflicted
+++ resolved
@@ -33,67 +33,11 @@
             end
         end
 
-<<<<<<< HEAD
-        new(nd, nt, ni, d)
-    end
-
-    function SDataSeries{T,N}(nd, nt, ni, d) where {T,N}
-        new(nd, nt, ni, d)
-    end
-end
-
-function SDataSeries(T, nd::Int, nt::Int, ni::Int)
-    # ni == 1 ? (nd == 1 ? N = 1 : N = 2) : N = 3
-    ni == 1 ? N = 2 : N = 3
-    return SDataSeries{T,N}(nd, nt, ni)
-end
-
-
-# Corrected the bug: nt=size(d,1)-1
-function SDataSeries(d::Array{T,1}) where {T}
-    nd = 1
-    nt = size(d,1)-1
-    ni = 1
-    return SDataSeries{T,1}(nd, nt, ni, d)
-end
-
-# Corrected the bug: nt=size(d,2)-1
-function SDataSeries(d::Array{T,2}) where {T}
-    nd = size(d,1)
-    nt = size(d,2)-1
-    ni = 1
-    return SDataSeries{T,2}(nd, nt, ni, d)
-end
-
-# Corrected the bug: nt=size(d,2)-1
-function SDataSeries(d::Array{T,3}) where {T}
-    nd = size(d,1)
-    nt = size(d,2)-1
-    ni = size(d,3)
-    return SDataSeries{T,3}(nd, nt, ni, d)
-end
-
-
-struct PDataSeries{T,N} <: DataSeries{T,N}
-    nd::Int
-    nt::Int
-    ni::Int
-    d::SharedArray{T,N}
-
-    function PDataSeries{T,N}(nd, nt, ni) where {T,N}
-        @assert T <: Number
-        @assert nd > 0
-        @assert nt ≥ 0
-        @assert ni > 0
-
-        @assert N ∈ (1,2,3)
-=======
 
         function $TDataSeries(T, nd::Int, nt::Int, ni::Int)
             ni == 1 ? N = 2 : N = 3
             return $TDataSeries{T,N}(nd, nt, ni)
         end
->>>>>>> dfd682bf
 
         function $TDataSeries(d::AbstractArray{T,1}) where {T}
             nd = 1
@@ -158,16 +102,8 @@
 Base.strides(ds::DataSeries) = (strides(ds.d))
 
 
-<<<<<<< HEAD
-# Corrected the bugs: removed the line with the x variable; assertion for j checked
-# along the first dimension of ds.d
 function get_data!(ds::DataSeries{T,1}, n, k=1) where {T}
-    j = n+1
-    @assert j ≤ size(ds.d, 1)
-=======
-function get_data!(ds::DataSeries{T,1}, n, k=1) where {T}
-    @assert n ≥ 0 && n ≤ ds.nt
->>>>>>> dfd682bf
+    @assert n ≥ 0 && n ≤ ds.nt
     @assert k == 1
     @inbounds return ds.d[n+1]
 end
@@ -204,22 +140,11 @@
     end
 end
 
-<<<<<<< HEAD
-
-# Corrected the bugs: assertion for j checked
-# along the first dimension of ds.d, removed index from x
-function set_data!(ds::DataSeries{T,1}, x::Union{T, Double{T}}, n, k=1) where {T}
-    j = n+1
-    @assert j ≤ size(ds.d, 1)
-    @assert k == 1
-    @inbounds ds.d[j] = x
-=======
 function set_data!(ds::DataSeries{T,1}, x::Union{T, TwicePrecision{T}}, n, k=1) where {T}
     @assert n ≥ 0 && n ≤ ds.nt
     @assert k == 1
     j = n+1
     @inbounds ds.d[j] = x[i]
->>>>>>> dfd682bf
 end
 
 function set_data!(ds::DataSeries{T,2}, x::Union{Array{T,1}, Array{TwicePrecision{T},1}}, n, k=1) where {T}
@@ -263,26 +188,15 @@
 # Corrected the bugs in all reset! functions: changed end to end-1.
 # When 'end' is passed to getindex, because of the shift it becomes end+1.
 function reset!(ds::DataSeries{T,2}) where {T}
-<<<<<<< HEAD
-    @inbounds for i in 1:size(ds,1)
-        ds[i,0] = ds[i,end-1]
-=======
     @inbounds for i in axes(ds, 1)
         ds[i,0] = ds[i,end]
->>>>>>> dfd682bf
     end
 end
 
 function reset!(ds::DataSeries{T,3}) where {T}
-<<<<<<< HEAD
-    @inbounds for k in 1:size(ds,3)
-        for i in 1:size(ds,1)
-            ds[i,0,k] = ds[i,end-1,k]
-=======
     @inbounds for k in axes(ds.d, 3)
         for i in axes(ds.d, 1)
             ds[i,0,k] = ds[i,end,k]
->>>>>>> dfd682bf
         end
     end
 end
